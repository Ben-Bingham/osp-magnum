--- conflicted
+++ resolved
@@ -51,12 +51,7 @@
 
 private:
 
-<<<<<<< HEAD
-    osp::active::UpdateOrderHandle m_updatePhysics;
-=======
-    osp::active::SysPhysics &m_physics;
     osp::active::UpdateOrderHandle_t m_updatePhysics;
->>>>>>> f48fd985
 };
 
 /**
