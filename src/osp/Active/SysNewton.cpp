--- conflicted
+++ resolved
@@ -100,16 +100,9 @@
 
 void SysNewton::add_functions(ActiveScene &rScene)
 {
-<<<<<<< HEAD
-    SPDLOG_LOGGER_INFO(m_scene.get_application().get_logger(),
-                      "Initing Sysnewton");
-=======
-    rScene.debug_update_add(rScene.get_update_order(), "physics", "wire", "",
-                            &SysNewton::update_world);
-
-    //std::cout << "sysnewtoninit\n";
->>>>>>> 8b706189
-    //NewtonWorldSetUserData(m_nwtWorld, this);
+    SPDLOG_LOGGER_INFO(rScene.get_application().get_logger(),
+                      "Initing Sysnewton");    rScene.debug_update_add(rScene.get_update_order(), "physics", "wire", "",
+                            &SysNewton::update_world);    //NewtonWorldSetUserData(m_nwtWorld, this);
 
     // Connect signal handlers to destruct Newton objects when components are
     // deleted.
