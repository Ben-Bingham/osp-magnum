--- conflicted
+++ resolved
@@ -241,7 +241,7 @@
             PlanetGeometryA &rPlanetGeo = *(planet.m_planet);
 
             // initialize planet if not done so yet
-            SPDLOG_LOGGER_INFO(m_scene.get_application().get_logger(),
+            SPDLOG_LOGGER_INFO(rScene.get_application().get_logger(),
                                 "Initializing planet because that was not done "
                                 "for some reason");
             planet.m_icoTree = std::make_shared<IcoSphereTree>();
@@ -265,14 +265,9 @@
             // temporary: make colliders for all the chunks
             for (chindex_t i = 0; i < rPlanetGeo.get_chunk_count(); i ++)
             {
-<<<<<<< HEAD
-                debug_create_chunk_collider(ent, planet, i);
-              SPDLOG_LOGGER_INFO(rScene.get_application().get_logger(),
+                debug_create_chunk_collider(rScene, ent, planet, i);
+                SPDLOG_LOGGER_INFO(rScene.get_application().get_logger(),
                                   "* completed chunk collider: {}", i);
-=======
-                debug_create_chunk_collider(rScene, ent, planet, i);
-                std::cout << "* completed chunk collider: " << i << "\n";
->>>>>>> 8b706189
             }
 
             SPDLOG_LOGGER_INFO(rScene.get_application().get_logger(),
